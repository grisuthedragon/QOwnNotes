#include "codetohtmlconverter.h"
#include <QDebug>
#include "libraries/qmarkdowntextedit/qownlanguagedata.h"
#include <QStringBuilder>

QHash<QString, CodeToHtmlConverter::Lang> CodeToHtmlConverter::_langStringToEnum;

CodeToHtmlConverter::CodeToHtmlConverter(const QStringRef input, const QString &lang) Q_DECL_NOTHROW
    : _input(input), _lang(lang)
{
    if (_langStringToEnum.isEmpty())
        initCodeLangs();

    currentLang = _langStringToEnum.value(_lang);
}

void CodeToHtmlConverter::initCodeLangs() const Q_DECL_NOTHROW
{
    CodeToHtmlConverter::_langStringToEnum =
            QHash<QString, CodeToHtmlConverter::Lang> {
        {QLatin1String("bash"),        CodeToHtmlConverter::CodeBash},
        {QLatin1String("c"),           CodeToHtmlConverter::CodeC},
        {QLatin1String("cpp"),         CodeToHtmlConverter::CodeCpp},
        {QLatin1String("cxx"),         CodeToHtmlConverter::CodeCpp},
        {QLatin1String("c++"),         CodeToHtmlConverter::CodeCpp},
        {QLatin1String("c#"),          CodeToHtmlConverter::CodeCSharp},
        {QLatin1String("csharp"),      CodeToHtmlConverter::CodeCSharp},
        {QLatin1String("css"),         CodeToHtmlConverter::CodeCSS},
        {QLatin1String("go"),          CodeToHtmlConverter::CodeCSharp},
        {QLatin1String("html"),        CodeToHtmlConverter::CodeXML},
        {QLatin1String("ini"),         CodeToHtmlConverter::CodeINI},
        {QLatin1String("java"),        CodeToHtmlConverter::CodeJava},
        {QLatin1String("javascript"),  CodeToHtmlConverter::CodeJava},
        {QLatin1String("js"),          CodeToHtmlConverter::CodeJs},
        {QLatin1String("json"),        CodeToHtmlConverter::CodeJSON},
        {QLatin1String("php"),         CodeToHtmlConverter::CodePHP},
        {QLatin1String("py"),          CodeToHtmlConverter::CodePython},
        {QLatin1String("python"),      CodeToHtmlConverter::CodePython},
        {QLatin1String("qml"),         CodeToHtmlConverter::CodeQML},
        {QLatin1String("rust"),        CodeToHtmlConverter::CodeRust},
        {QLatin1String("sh"),          CodeToHtmlConverter::CodeBash},
        {QLatin1String("sql"),         CodeToHtmlConverter::CodeSQL},
        {QLatin1String("ts"),          CodeToHtmlConverter::CodeTypeScript},
        {QLatin1String("typescript"),  CodeToHtmlConverter::CodeTypeScript},
        {QLatin1String("v"),           CodeToHtmlConverter::CodeV},
        {QLatin1String("xml"),         CodeToHtmlConverter::CodeXML},
        {QLatin1String("yml"),         CodeToHtmlConverter::CodeYAML},
        {QLatin1String("yaml"),        CodeToHtmlConverter::CodeYAML}
    };

}

QString CodeToHtmlConverter::process() const
{
    if (_input.isEmpty()) {
        return QLatin1String("");
    }

    QMultiHash<char, QLatin1String> keywords{};
    QMultiHash<char, QLatin1String> others{};
    QMultiHash<char, QLatin1String> types{};
    QMultiHash<char, QLatin1String> builtin{};
    QMultiHash<char, QLatin1String> literals{};

    QChar comment;

    QList<QLatin1String> wordList;

    QString output = QLatin1String("");

    switch(currentLang) {
    case CodeCpp:
        loadCppData(types, keywords, builtin, literals, others);
        break;
    case CodeJs :
        loadJSData(types, keywords, builtin, literals, others);
        break;
    case CodeC :
        loadCppData(types, keywords, builtin, literals, others);
        break;
    case CodeBash :
        loadShellData(types, keywords, builtin, literals, others);
        comment = QLatin1Char('#');
        break;
    case CodePHP :
        loadPHPData(types, keywords, builtin, literals, others);
        break;
    case CodeQML :
        loadQMLData(types, keywords, builtin, literals, others);
        break;
    case CodePython :
        loadPythonData(types, keywords, builtin, literals, others);
        comment = QLatin1Char('#');
        break;
    case CodeRust :
        loadRustData(types, keywords, builtin, literals, others);
        break;
    case CodeJava :
        loadJavaData(types, keywords, builtin, literals, others);
        break;
    case CodeCSharp :
        loadCSharpData(types, keywords, builtin, literals, others);
        break;
    case CodeGo :
        loadGoData(types, keywords, builtin, literals, others);
        break;
    case CodeV :
        loadVData(types, keywords, builtin, literals, others);
        break;
    case CodeSQL :
        loadSQLData(types, keywords, builtin, literals, others);
        break;
    case CodeJSON :
        loadJSONData(types, keywords, builtin, literals, others);
        break;
    case CodeXML :
        return xmlHighlighter(_input);
//    case CodeCSS :
//        isCSS = true;
//        loadCSSData(types, keywords, builtin, literals, others);
//        break;
    case CodeTypeScript:
        loadTypescriptData(types, keywords, builtin, literals, others);
        break;
//    case CodeYAML:
//        isYAML = true;
//        comment = '#';
//        loadYAMLData(types, keywords, builtin, literals, others);
//        break;
//    case CodeINI:
//        iniHighlighter(text);
//        return;
    }

    const auto textLen = _input.length();
    //reserve extra space
    output.reserve(_input.size() + 100);

    for (int i = 0; i < textLen; ++i) {
        if (_input[i] == QChar(' ')) {
            output += (QChar(' '));
        } else if (_input.at(i) == QChar('\'') || _input.at(i) == QChar('"')) {
            i = highlightStringLiterals(_input.at(i), output, i);
            //escape text at i, otherwise it gets skipped and won't be present in output
            output += escape(_input.at(i));
        } else if (_input.at(i).isDigit()) {
            i = highlightNumericLit(output, i);
            output += escape(_input.at(i));
        } else if (comment.isNull() && _input.at(i) == QChar('/')) {
            if(_input.at(i + 1) == QChar('/')) {
                i = highlightComment(output, i);
            }
            //Multiline comment i.e /* */
            else if (_input.at(i + 1) == QChar('*')) {
                i = highlightComment(output, i, false);
            }
        } else if (_input.at(i) == comment) {
            i = highlightComment(output, i);
        } else if (_input.at(i) == QChar('<') || _input.at(i) == QChar('>') ||
                   _input.at(i) == QChar('&')) {
            output += escape(_input.at(i));
        }
        else if(_input.at(i).isLetter()) {
            int pos = i;
            i = highlightWord(i, types, output, Format::Type);
            if (!_input.at(i).isLetter()) {
                output += escape(_input.at(i));
                continue;
            }

            i = highlightWord(i, keywords, output, Format::Keyword);
            if (!_input.at(i).isLetter()) {
                output += escape(_input.at(i));
                continue;
            }

            i = highlightWord(i, literals, output, Format::Literal);
            if (!_input.at(i).isLetter()) {
                output += escape(_input.at(i));
                continue;
            }

            i = highlightWord(i, builtin, output, Format::Builtin);
            if (!_input.at(i).isLetter()) {
                output += escape(_input.at(i));
                continue;
            }

            i = highlightWord(i, others, output, Format::Other);
            if (!_input.at(i).isLetter()) {
                output += escape(_input.at(i));
                continue;
            }

            if (pos == i) {
                int cnt = i;
                while (cnt < textLen) {
                    if (!_input[cnt].isLetter())
                        break;
                    output += _input.at(cnt);
                    ++cnt;
                }
                i = cnt;
                output += escape(_input.at(i));
            }
        }
        else {
            output += _input.at(i);
        }
    }
    //release extra memory
    output.squeeze();
    return output;
}

int CodeToHtmlConverter::highlightNumericLit(QString &output, int i) const
{
    bool isPreAllowed = false;
    if (i == 0) isPreAllowed = true;
    else {
        //these values are allowed before a number
        switch(_input.at(i - 1).toLatin1()) {
        case '[':
        case '(':
        case '{':
        case ' ':
        case ',':
        case '=':
        case '+':
        case '-':
        case '*':
        case '/':
        case '%':
        case '<':
        case '>':
            isPreAllowed = true;
            break;
        }
    }

    if (!isPreAllowed) {
        output += escape(_input.at(i));
        return ++i;
    }

    int start = i;

    if ((i+1) >= _input.length()) {
        output += setFormat(_input.mid(i, 1), Format::Literal);
        return ++i;
    }

    ++i;
    //hex numbers highlighting (only if there's a preceding zero)
    if (_input.at(i) == QChar('x') && _input.at(i - 1) == QChar('0'))
        ++i;

    while (i < _input.length()) {
        if (!_input.at(i).isNumber() && _input.at(i) != QChar('.')) break;
        ++i;
    }

    i--;

    bool isPostAllowed = false;
    if (i+1 == _input.length()) isPostAllowed = true;
    else {
        //these values are allowed after a number
        switch(_input.at(i + 1).toLatin1()) {
        case ']':
        case ')':
        case '}':
        case ' ':
        case ',':
        case '=':
        case '+':
        case '-':
        case '*':
        case '/':
        case '%':
        case '>':
        case '<':
        case ';':
            isPostAllowed = true;
            break;
        // for 100u, 1.0F
        case 'u':
        case 'l':
        case 'f':
        case 'U':
        case 'L':
        case 'F':
            isPostAllowed = true;
            ++i;
            break;
        }
    }
    if (isPostAllowed) {
        int end = ++i;
        output += setFormat(_input.mid(start, end - start), Format::Literal);
    }
    return i;
}

int CodeToHtmlConverter::highlightStringLiterals(QChar strType, QString &output, int i) const {
    //setFormat(i, 1,  _formats[CodeString]);
    int start = i;
    ++i;

    while (i < _input.length()) {
        //look for string end
        //make sure it's not an escape seq
        if (_input.at(i) == strType && _input.at(i-1) != '\\') {
            ++i;
            break;
        }
        //look for escape sequence
        if (_input.at(i) == '\\' && (i+1) < _input.length()) {
            int len = 0;
            switch(_input.at(i+1).toLatin1()) {
            case 'a':
            case 'b':
            case 'e':
            case 'f':
            case 'n':
            case 'r':
            case 't':
            case 'v':
            case '\'':
            case '"':
            case '\\':
            case '\?':
                //2 because we have to highlight \ as well as the following char
                len = 2;
                break;
            //octal esc sequence \123
            case '0':
            case '1':
            case '2':
            case '3':
            case '4':
            case '5':
            case '6':
            case '7':
            {
                if (i + 4 <= _input.length()) {
                    bool isCurrentOctal = true;
                    if (!isOctal(_input.at(i+2).toLatin1())) {
                        isCurrentOctal = false;
                        break;
                    }
                    if (!isOctal(_input.at(i+3).toLatin1())) {
                        isCurrentOctal = false;
                        break;
                    }
                    len = isCurrentOctal ? 4 : 0;
                }
                break;
            }
            //hex numbers \xFA
            case 'x':
            {
                if (i + 3 <= _input.length()) {
                    bool isCurrentHex = true;
                    if (!isHex(_input.at(i+2).toLatin1())) {
                        isCurrentHex = false;
                        break;
                    }
                    if (!isHex(_input.at(i+3).toLatin1())) {
                        isCurrentHex = false;
                        break;
                    }
                    len = isCurrentHex ? 4 : 0;
                }
                break;
            }
            //TODO: implement unicode code point escaping
            default:
                break;
            }

            //if len is zero, that means this wasn't an esc seq
            //increment i so that we skip this backslash
            if (len == 0) {
                ++i;
                continue;
            }

            //first highlight everything till this point as string
            output += setFormat(_input.mid(start, i - start), Format::String);
            //then highlight the escape sequence
            output += setFormat(_input.mid(i, len), Format::Literal);
            i += len;
            //set start to current pos
            start = i;
            continue;
        }
        //setFormat(i, 1,  _formats[CodeString]);
        ++i;
    }
    output += setFormat(_input.mid(start, i - start), Format::String);
    return i;
}

int CodeToHtmlConverter::highlightComment(QString &output, int i, bool isSingleLine) const
{
    int endPos = -1;
    if (isSingleLine) {
        endPos = _input.indexOf(QChar('\n'), i);
    } else {
        endPos = _input.indexOf(QLatin1String("*/"), i);
        if (endPos == -1) {
            endPos = _input.length();
        } else {
            endPos += 2;
        }
    }
    output += setFormat(_input.mid(i, endPos - i), Format::Comment);
    i = endPos;
    //escape the endline
    output += escape(_input.at(endPos));

    return i;
}

int CodeToHtmlConverter::highlightWord(int i, const QMultiHash<char, QLatin1String> &data,
                                       QString &output, CodeToHtmlConverter::Format f) const
{
    QList<QLatin1String> wordList;
    // check if we are at the beginning OR if this is the start of a word
    // AND the current char is present in the data structure
    if ( ( i == 0 || !_input[i-1].isLetter()) && data.contains(_input[i].toLatin1())) {
        wordList = data.values(_input[i].toLatin1());
#if QT_VERSION >= 0x050700
        for(const QLatin1String &word : qAsConst(wordList)) {
#else
        for(const QLatin1String &word : wordList) {
#endif
            if (word == _input.mid(i, word.size())) {
                //check if we are at the end of text OR if we have a complete word
                if ( i + word.size() == _input.length() || !_input.at(i + word.size()).isLetter()) {
                    output += setFormat(_input.mid(i, word.size()), f);
                    i += word.size();
                }
            }
        }
    }
    return i;
}

QString CodeToHtmlConverter::escape(QChar c) const
{
    switch (c.toLatin1()) {
    case '\'':
        return QStringLiteral("&#39;");
    case '"':
        return QStringLiteral("&quot;");
    case '&':
        return QStringLiteral("&amp;");
    case '<':
        return QStringLiteral("&lt;");
    case '>':
        return QStringLiteral("&gt;");
    case '/':
        return QStringLiteral("&#47;");
    }
    return c;
}

QString CodeToHtmlConverter::xmlHighlighter(const QStringRef text) const {
    if (text.isEmpty()) return QLatin1String("");
    const auto textLen = text.length();
    QString output = QLatin1String("");

    for (int i = 0; i < textLen; ++i) {
        if (text[i] == QLatin1Char('<') && text[i+1] != QLatin1Char('!')) {

            int found = text.indexOf(QLatin1Char('>'), i);
            if (found > 0) {
                output += escape(text.at(i));
                ++i;
                if (text[i] == QLatin1Char('/')) {
                    output += escape(text.at(i));
                    ++i;
                }
                QStringRef tag = text.mid(i, found - i);
                bool hasEqual = false;
                int equalPos = -1;
                if (tag.contains(QChar('='))) {
                    hasEqual = true;
                    equalPos = text.indexOf(QChar('='), i);
                }
                if (hasEqual) {
                    int spacePos = text.indexOf(QChar(' '), i);
                    output += setFormat(text.mid(i, spacePos - i), Format::Keyword);

                    //add the space
                    output += escape(text.at(spacePos));
                    i = spacePos + 1;

                    //highlight everything from space to equal
                    output += setFormat(text.mid(i, equalPos - i), Format::Builtin);
                    //set i to equal
                    i = equalPos;
                }
                else {
                    output += setFormat(text.mid(i, found - i), Format::Keyword);
                    i = found;
                }
                output += escape(text.at(i));
            }
        }

        else if (text[i] == QLatin1Char('=')) {
            int lastSpace = text.lastIndexOf(QLatin1Char(' '), i);
            if (lastSpace == i-1) {
                lastSpace = text.lastIndexOf(QLatin1Char(' '), i-2);
            }
            if (lastSpace > 0) {
                output += setFormat(text.mid(lastSpace, i - lastSpace), Format::Builtin);
                output += escape(text.at(i));
            }
        }

        else if (text[i] == QLatin1Char('\"') || text[i] == QLatin1Char('\'')) {
            //find the next end of string
            int next = text.indexOf(text.at(i), i + 1);
            bool isEndline = false;
            //if not found
            if (next == -1) {
                //search for endline
                next = text.indexOf(QChar('\n'), i);
                isEndline = true;
            }
            //extract it
            //next + 1 because we have to include the ' or "
            QStringRef str = text.mid(i, (next + 1) - i);
            output += setFormat(str, Format::String);
            if (isEndline)
                output += QChar('\n');
            i = next;
        }
        else {
            output += escape(text.at(i));
        }
    }
    return output;
}

<<<<<<< HEAD
QString CodeToHtmlConverter::escapeString(const QStringRef s) const
{
    QString ret = QLatin1String("");
    ret.reserve(s.length());
=======
QString CodeToHtmlConverter::escapeString(const QString &s) {
    QString ret = "";
>>>>>>> c96faad7
    for (int i = 0; i < s.length(); ++i) {
        ret += escape(s.at(i));
    }
    return ret;
}

<<<<<<< HEAD
QString CodeToHtmlConverter::setFormat(const QStringRef str, CodeToHtmlConverter::Format format) const
{
    switch(format) {
    case Type:
        return typeTagBegin % escapeString(str) % spanEnd;
    case Keyword:
        return keywordTagBegin % escapeString(str) % spanEnd;
    case Literal:
        return literalTagBegin % escapeString(str) % spanEnd;
    case String:
        return stringTagBegin % escapeString(str) % spanEnd;
    case Builtin:
        return builtinTagBegin % escapeString(str) % spanEnd;
    case Other:
        return otherTagBegin % escapeString(str) % spanEnd;
    case Comment:
        return commentTagBegin % escapeString(str) % spanEnd;
=======
QString CodeToHtmlConverter::setFormat(const QString &str, CodeToHtmlConverter::Format format) {
    switch(format) {
        case Type:
            return typeTagBegin + escapeString(str) + spanEnd;
        case Keyword:
            return keywordTagBegin + escapeString(str) + spanEnd;
        case Literal:
            return literalTagBegin + escapeString(str) + spanEnd;
        case String:
            return stringTagBegin + escapeString(str) + spanEnd;
        case Builtin:
            return builtinTagBegin + escapeString(str) + spanEnd;
        case Other:
            return otherTagBegin + escapeString(str) + spanEnd;
        case Comment:
            return commentTagBegin + escapeString(str) + spanEnd;
>>>>>>> c96faad7
    }

    return str;
}<|MERGE_RESOLUTION|>--- conflicted
+++ resolved
@@ -137,7 +137,7 @@
     output.reserve(_input.size() + 100);
 
     for (int i = 0; i < textLen; ++i) {
-        if (_input[i] == QChar(' ')) {
+        if (_input.at(i) == QChar(' ')) {
             output += (QChar(' '));
         } else if (_input.at(i) == QChar('\'') || _input.at(i) == QChar('"')) {
             i = highlightStringLiterals(_input.at(i), output, i);
@@ -195,7 +195,7 @@
             if (pos == i) {
                 int cnt = i;
                 while (cnt < textLen) {
-                    if (!_input[cnt].isLetter())
+                    if (!_input.at(cnt).isLetter())
                         break;
                     output += _input.at(cnt);
                     ++cnt;
@@ -429,8 +429,8 @@
     QList<QLatin1String> wordList;
     // check if we are at the beginning OR if this is the start of a word
     // AND the current char is present in the data structure
-    if ( ( i == 0 || !_input[i-1].isLetter()) && data.contains(_input[i].toLatin1())) {
-        wordList = data.values(_input[i].toLatin1());
+    if ( ( i == 0 || !_input.at(i-1).isLetter()) && data.contains(_input.at(i).toLatin1())) {
+        wordList = data.values(_input.at(i).toLatin1());
 #if QT_VERSION >= 0x050700
         for(const QLatin1String &word : qAsConst(wordList)) {
 #else
@@ -473,13 +473,13 @@
     QString output = QLatin1String("");
 
     for (int i = 0; i < textLen; ++i) {
-        if (text[i] == QLatin1Char('<') && text[i+1] != QLatin1Char('!')) {
+        if (text.at(i) == QLatin1Char('<') && text.at(i+1) != QLatin1Char('!')) {
 
             int found = text.indexOf(QLatin1Char('>'), i);
             if (found > 0) {
                 output += escape(text.at(i));
                 ++i;
-                if (text[i] == QLatin1Char('/')) {
+                if (text.at(i) == QLatin1Char('/')) {
                     output += escape(text.at(i));
                     ++i;
                 }
@@ -511,7 +511,7 @@
             }
         }
 
-        else if (text[i] == QLatin1Char('=')) {
+        else if (text.at(i) == QLatin1Char('=')) {
             int lastSpace = text.lastIndexOf(QLatin1Char(' '), i);
             if (lastSpace == i-1) {
                 lastSpace = text.lastIndexOf(QLatin1Char(' '), i-2);
@@ -522,7 +522,7 @@
             }
         }
 
-        else if (text[i] == QLatin1Char('\"') || text[i] == QLatin1Char('\'')) {
+        else if (text.at(i) == QLatin1Char('\"') || text.at(i) == QLatin1Char('\'')) {
             //find the next end of string
             int next = text.indexOf(text.at(i), i + 1);
             bool isEndline = false;
@@ -547,22 +547,16 @@
     return output;
 }
 
-<<<<<<< HEAD
 QString CodeToHtmlConverter::escapeString(const QStringRef s) const
 {
     QString ret = QLatin1String("");
     ret.reserve(s.length());
-=======
-QString CodeToHtmlConverter::escapeString(const QString &s) {
-    QString ret = "";
->>>>>>> c96faad7
     for (int i = 0; i < s.length(); ++i) {
         ret += escape(s.at(i));
     }
     return ret;
 }
 
-<<<<<<< HEAD
 QString CodeToHtmlConverter::setFormat(const QStringRef str, CodeToHtmlConverter::Format format) const
 {
     switch(format) {
@@ -580,25 +574,7 @@
         return otherTagBegin % escapeString(str) % spanEnd;
     case Comment:
         return commentTagBegin % escapeString(str) % spanEnd;
-=======
-QString CodeToHtmlConverter::setFormat(const QString &str, CodeToHtmlConverter::Format format) {
-    switch(format) {
-        case Type:
-            return typeTagBegin + escapeString(str) + spanEnd;
-        case Keyword:
-            return keywordTagBegin + escapeString(str) + spanEnd;
-        case Literal:
-            return literalTagBegin + escapeString(str) + spanEnd;
-        case String:
-            return stringTagBegin + escapeString(str) + spanEnd;
-        case Builtin:
-            return builtinTagBegin + escapeString(str) + spanEnd;
-        case Other:
-            return otherTagBegin + escapeString(str) + spanEnd;
-        case Comment:
-            return commentTagBegin + escapeString(str) + spanEnd;
->>>>>>> c96faad7
-    }
-
-    return str;
+    }
+
+    return str.toString();
 }