#include "updateservice.h"
#include <QNetworkAccessManager>
#include <QNetworkReply>
#include <QNetworkRequest>
#include <QUrl>
#include <QObject>
#include <QScriptEngine>
#include <QScriptValueIterator>
#include "build_number.h"
#include "version.h"

UpdateService::UpdateService(QObject *parent) : QObject(parent)
{
    this->parent = parent;
}

bool UpdateService::checkForUpdates()
{
    QNetworkAccessManager *manager = new QNetworkAccessManager(this);
    QObject::connect(manager, SIGNAL(finished(QNetworkReply*)),
            this, SLOT(onResult(QNetworkReply*)));

<<<<<<< HEAD
    QString protocol = QString("https");

#ifdef Q_OS_MAC
    // https doesn't work on MacOS X right now
    protocol = "http";
#endif

    QUrl url(protocol + "://www.qownnotes.org/api/v1/last_release/QOwnNotes/" + QString( PLATFORM ) + ".json?b=" + QString::number( BUILD ) + "&v=" + QString( VERSION ) + "&d=" + __DATE__ + " " + __TIME__ );
=======
    // there are troubles with https on different platforms, we are using http everywhere for now
    QUrl url("http://www.qownnotes.org/api/v1/last_release/QOwnNotes/" + QString( PLATFORM ) + ".json?b=" + QString::number( BUILD ) + "&v=" + QString( VERSION ) + "&d=" + __DATE__ + " " + __TIME__ );
>>>>>>> 6c5784dd

//    qDebug() << __func__ << " - 'url': " << url;

    manager->get(QNetworkRequest(url));
}

void UpdateService::onResult(QNetworkReply* reply)
{
    if (reply->error() != QNetworkReply::NoError)
    {
        return;
    }

    // we have to add [], so the string can be parsed as JSON
    QString data = QString("[") + (QString) reply->readAll() + QString("]");
//    qDebug() << data;

    QScriptEngine engine;
    QScriptValue result = engine.evaluate(data);

    // get the information if we sould update our app
    QScriptValue shouldUpdate = result.property("0").property("should_update");
//    qDebug() << shouldUpdate.toBool();

    // check if we should update our app
    if ( shouldUpdate.toBool() )
    {
        // get the release url
        QScriptValue releaseUrl = result.property("0").property("release").property("url");
//        qDebug() << releaseUrl.toString();
    }
}<|MERGE_RESOLUTION|>--- conflicted
+++ resolved
@@ -20,19 +20,8 @@
     QObject::connect(manager, SIGNAL(finished(QNetworkReply*)),
             this, SLOT(onResult(QNetworkReply*)));
 
-<<<<<<< HEAD
-    QString protocol = QString("https");
-
-#ifdef Q_OS_MAC
-    // https doesn't work on MacOS X right now
-    protocol = "http";
-#endif
-
-    QUrl url(protocol + "://www.qownnotes.org/api/v1/last_release/QOwnNotes/" + QString( PLATFORM ) + ".json?b=" + QString::number( BUILD ) + "&v=" + QString( VERSION ) + "&d=" + __DATE__ + " " + __TIME__ );
-=======
     // there are troubles with https on different platforms, we are using http everywhere for now
     QUrl url("http://www.qownnotes.org/api/v1/last_release/QOwnNotes/" + QString( PLATFORM ) + ".json?b=" + QString::number( BUILD ) + "&v=" + QString( VERSION ) + "&d=" + __DATE__ + " " + __TIME__ );
->>>>>>> 6c5784dd
 
 //    qDebug() << __func__ << " - 'url': " << url;
 
